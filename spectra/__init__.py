"""
Define some attributes for packaging
"""

<<<<<<< HEAD
__version__ = '0.1.0'
__author__ = 'MetOcean Solutions Ltd'
__contact__ = 'r.guedes@metocean.co.nz'
__url__ = 'http://github.com/metocean/pyspectra'
__description__ = 'Ocean wave spectra tools'
__keywords__ = 'wave spectra xarray statistics analysis'
=======
try:
    from readspec import read_swan
except:
    print("Cannot import reading read_swan:", sys.exc_info()[0])

try:
    from readspec import read_ww3
except:
    print("Cannot import reading read_ww3:", sys.exc_info()[0])

try:
    from readspec import read_ww3_msl
except:
    print("Cannot import reading read_ww3_msl:", sys.exc_info()[0])

try:
    from readspec import read_netcdf
except:
    print("Cannot import reading read_netcdf:", sys.exc_info()[0])

try:
    from readspec import read_octopus
except:
    print("Cannot import reading read_octopus:", sys.exc_info()[0])

try:
    from readspec import read_json
except:
    print("Cannot import reading read_json:", sys.exc_info()[0])

__version__ = '1.0'
>>>>>>> de53ed1c
<|MERGE_RESOLUTION|>--- conflicted
+++ resolved
@@ -2,43 +2,9 @@
 Define some attributes for packaging
 """
 
-<<<<<<< HEAD
 __version__ = '0.1.0'
 __author__ = 'MetOcean Solutions Ltd'
 __contact__ = 'r.guedes@metocean.co.nz'
 __url__ = 'http://github.com/metocean/pyspectra'
 __description__ = 'Ocean wave spectra tools'
-__keywords__ = 'wave spectra xarray statistics analysis'
-=======
-try:
-    from readspec import read_swan
-except:
-    print("Cannot import reading read_swan:", sys.exc_info()[0])
-
-try:
-    from readspec import read_ww3
-except:
-    print("Cannot import reading read_ww3:", sys.exc_info()[0])
-
-try:
-    from readspec import read_ww3_msl
-except:
-    print("Cannot import reading read_ww3_msl:", sys.exc_info()[0])
-
-try:
-    from readspec import read_netcdf
-except:
-    print("Cannot import reading read_netcdf:", sys.exc_info()[0])
-
-try:
-    from readspec import read_octopus
-except:
-    print("Cannot import reading read_octopus:", sys.exc_info()[0])
-
-try:
-    from readspec import read_json
-except:
-    print("Cannot import reading read_json:", sys.exc_info()[0])
-
-__version__ = '1.0'
->>>>>>> de53ed1c
+__keywords__ = 'wave spectra xarray statistics analysis'